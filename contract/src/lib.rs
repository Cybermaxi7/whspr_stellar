<<<<<<< HEAD
mod users;
=======
#![no_std]

pub mod rooms;
pub mod types;
pub mod users;
pub mod error;

use rooms::rooms::RoomManager;
use soroban_sdk::{contract, contractimpl, Address, Env, Map, String};
use types::{Room, RoomType, UserProfile};
use users::users::UserManager;
use crate::error::{Error};


#[contract]
pub struct WhsprContract;

#[contractimpl]
impl WhsprContract {
    // User Management Functions
    pub fn register_user(env: Env, account_id: Address, username: String) -> Result<(), Error> {
        UserManager::register_user(&env, account_id, username)
    }

    pub fn add_xp(env: Env, account_id: Address, xp_amount: u64, reason: String) -> Result<(), Error> {
        UserManager::add_xp(&env, account_id, xp_amount, types::XpReason::Custom(reason))
    }

    pub fn get_user(env: Env, account_id: Address) ->  Result<UserProfile, Error> {
        UserManager::get_user(&env, account_id)
    }

    // Room Management Functions
    pub fn create_room(
        env: Env,
        creator: Address,
        name: String,
        room_type: RoomType,
        settings: Map<String, String>,
    ) ->  Result<u128, Error> {
        RoomManager::create_room(&env, creator, name, room_type, settings)
    }

    pub fn join_room(env: Env, user: Address, room_id: u128) ->  Result<bool, Error> {
        RoomManager::join_room(&env, user, room_id)
    }

    pub fn leave_room(env: Env, user: Address, room_id: u128) ->  Result<bool, Error> {
        RoomManager::leave_room(&env, user, room_id)
    }

    pub fn get_room(env: Env, room_id: u128) ->  Result<Room, Error> {
        RoomManager::get_room(&env, room_id)
    }

    pub fn is_member(env: Env, user: Address, room_id: u128) ->  Result<bool, Error> {
        RoomManager::is_member(&env, user, room_id)
    }

    pub fn get_member_count(env: Env, room_id: u128) ->  Result<u32, Error> {
        RoomManager::get_member_count(&env, room_id)
    }

    pub fn update_room_settings(
        env: Env,
        creator: Address,
        room_id: u128,
        settings: Map<String, String>,
    ) -> Result<bool, Error>  {
        RoomManager::update_room_settings(&env, creator, room_id, settings)
    }

    pub fn deactivate_room(env: Env, creator: Address, room_id: u128) -> Result<bool, Error>  {
        RoomManager::deactivate_room(&env, creator, room_id)
    }
}

#[cfg(test)]
>>>>>>> f697594e
mod test;<|MERGE_RESOLUTION|>--- conflicted
+++ resolved
@@ -1,6 +1,3 @@
-<<<<<<< HEAD
-mod users;
-=======
 #![no_std]
 
 pub mod rooms;
@@ -79,5 +76,4 @@
 }
 
 #[cfg(test)]
->>>>>>> f697594e
 mod test;